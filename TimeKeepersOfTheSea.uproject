{
	"FileVersion": 3,
	"EngineAssociation": "5.2",
	"Category": "",
	"Description": "",
	"Modules": [
		{
			"Name": "TimeKeepersOfTheSea",
			"Type": "Runtime",
			"LoadingPhase": "Default"
		}
	],
	"Plugins": [
		{
			"Name": "ModelingToolsEditorMode",
			"Enabled": true,
			"TargetAllowList": [
				"Editor"
			]
		},
		{
			"Name": "MovieRenderPipeline",
			"Enabled": true
		},
		{
			"Name": "Water",
			"Enabled": true
		},
		{
			"Name": "CommonUI",
			"Enabled": true
		},
		{
<<<<<<< HEAD
			"Name": "GitSourceControl",
			"Enabled": false
=======
			"Name": "NiagaraFluids",
			"Enabled": true
>>>>>>> fa043979
		}
	]
}<|MERGE_RESOLUTION|>--- conflicted
+++ resolved
@@ -31,13 +31,12 @@
 			"Enabled": true
 		},
 		{
-<<<<<<< HEAD
 			"Name": "GitSourceControl",
 			"Enabled": false
-=======
+    },
+		{
 			"Name": "NiagaraFluids",
 			"Enabled": true
->>>>>>> fa043979
 		}
 	]
 }